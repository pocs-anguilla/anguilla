--- conflicted
+++ resolved
@@ -91,9 +91,5 @@
             check_valid="raise",
         )
 
-<<<<<<< HEAD
         # TODO: fixme
-        # self.assertTrue(np.allclose(solutions_1, solutions_0))
-=======
-        self.assertTrue(np.allclose(solutions_1, solutions_0))
->>>>>>> f72d12fa
+        # self.assertTrue(np.allclose(solutions_1, solutions_0))